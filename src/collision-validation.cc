//
// Copyright (c) 2014 CNRS
// Authors: Florent Lamiraux
//
// This file is part of hpp-core
// hpp-core is free software: you can redistribute it
// and/or modify it under the terms of the GNU Lesser General Public
// License as published by the Free Software Foundation, either version
// 3 of the License, or (at your option) any later version.
//
// hpp-core is distributed in the hope that it will be
// useful, but WITHOUT ANY WARRANTY; without even the implied warranty
// of MERCHANTABILITY or FITNESS FOR A PARTICULAR PURPOSE.  See the GNU
// General Lesser Public License for more details.  You should have
// received a copy of the GNU Lesser General Public License along with
// hpp-core  If not, see
// <http://www.gnu.org/licenses/>.

#include <hpp/fcl/collision.h>
#include <hpp/pinocchio/body.hh>
#include <hpp/pinocchio/collision-object.hh>
#include <hpp/pinocchio/configuration.hh>
#include <pinocchio/multibody/geometry.hpp>
#include <hpp/core/collision-validation.hh>
#include <hpp/core/collision-validation-report.hh>
#include <hpp/core/relative-motion.hh>

namespace hpp {
  namespace core {

    using pinocchio::displayConfig;

    typedef pinocchio::JointConfiguration* JointConfigurationPtr_t;
    CollisionValidationPtr_t CollisionValidation::create
    (const DevicePtr_t& robot)
    {
      CollisionValidation* ptr = new CollisionValidation (robot);
      return CollisionValidationPtr_t (ptr);
    }

    bool CollisionValidation::validate (const Configuration_t& config,
					ValidationReportPtr_t& validationReport)
    {
      robot_->currentConfiguration (config);
      robot_->computeForwardKinematics ();
      fcl::CollisionResult collisionResult;
      se3::GeometryData::CollisionPairsVector_t::const_iterator _col;
      bool collision = false;
      for (_col = geomData_->collision_pairs.begin ();
              _col != geomData_->collision_pairs.end (); ++_col) {
          collisionResult = (geomData_->computeCollision (_col->first,
                  _col->second)).fcl_collision_result;
          if (collisionResult.isCollision ()){
              collision = true;
              break;
          }
      } 
      // if no collision found and parameterised objects should be checked,
      // go through them looking for collisions
      if (!collision && checkParameterized_) {
          for (_col = parameterizedPairs_.begin ();
              _col != parameterizedPairs_.end (); ++_col) {
              collisionResult = (geomData_->computeCollision (_col->first,
                  _col->second)).fcl_collision_result;
              if (collisionResult.isCollision ()){
                  collision = true;
                  break;
              }
          }
       }
       if (collision) {
          CollisionValidationReportPtr_t report (new CollisionValidationReport);
          report->object1 = CollisionObjectPtr_t (new pinocchio::CollisionObject (robot_,
                      robot_->geomModel ().geometryObjects[_col->first].parent,
                      _col->first));
          report->object2 = CollisionObjectPtr_t (new pinocchio::CollisionObject (robot_,
                      robot_->geomModel ().geometryObjects[_col->second].parent,
                      _col->second));
          report->result = collisionResult;
          validationReport = report;
          return false;
      }
      return true;
    }

    void CollisionValidation::addObstacle (const CollisionObjectPtr_t& object)
    {
      using pinocchio::COLLISION;
      const JointVector_t& jv = robot_->getJointVector ();
      for (JointVector_t::const_iterator it = jv.begin (); it != jv.end ();
	   ++it) {
	JointPtr_t joint = JointPtr_t (new Joint(**it));
	BodyPtr_t body = joint->linkedBody ();
	if (body) {
	  const ObjectVector_t& bodyObjects = body->innerObjects ();
	  for (ObjectVector_t::const_iterator itInner = bodyObjects.begin ();
	       itInner != bodyObjects.end (); ++itInner) {
        // TODO: check the objects are not in same joint
      geomData_->addCollisionPair ((*itInner)->indexInModel (), object->indexInModel ());
	  }
	}
      }
    }

    void CollisionValidation::removeObstacleFromJoint
    (const JointPtr_t& joint, const CollisionObjectConstPtr_t& obstacle)
    {
      using pinocchio::COLLISION;
      BodyPtr_t body = joint->linkedBody ();
      if (body) {
	const ObjectVector_t& bodyObjects = body->innerObjects ();
	for (ObjectVector_t::const_iterator itInner = bodyObjects.begin ();
	     itInner != bodyObjects.end (); ++itInner) {
	  CollisionPair_t colPair = std::make_pair(*itInner, obstacle);
	  std::size_t before = geomData_->nCollisionPairs;
	  geomData_->removeCollisionPair (colPair.first->indexInModel (),
            colPair.second->indexInModel ());
	  std::size_t after = geomData_->nCollisionPairs;
	  if (after == before) {
	    std::ostringstream oss;
	    oss << "CollisionValidation::removeObstacleFromJoint: obstacle \""
		<< obstacle->name () <<
	      "\" is not registered as obstacle for joint \"" << joint->name ()
		<< "\".";
	    throw std::runtime_error (oss.str ());
	  } else if (before - after >= 2) {
	    hppDout (error, "obstacle "<< obstacle->name () <<
		     " was registered " << before - after
		     << " times as obstacle for joint " << joint->name ()
		     << ".");
	  }
	}
      }
    }

    void CollisionValidation::filterCollisionPairs (const RelativeMotion::matrix_type& matrix)
    {
      // Loop over collision pairs and remove disabled ones.
      se3::GeometryData::CollisionPairsVector_t::iterator _colPair = geomData_->collision_pairs.begin ();
      se3::GeometryObject::JointIndex i1, i2;
      fcl::CollisionResult res;
      while (_colPair != geomData_->collision_pairs.end ()) {
        i1 = robot_->geomModel ().geometryObjects[_colPair->first].parent;
        i2 = robot_->geomModel ().geometryObjects[_colPair->second].parent;
        switch (matrix(i1, i2)) {
          case RelativeMotion::Parameterized:
              hppDout(info, "Parameterized collision pairs between "
                  << robot_->geomModel ().getGeometryName(_colPair->first) << " and "
                  << robot_->geomModel ().getGeometryName(_colPair->second));
              parameterizedPairs_.push_back (*_colPair);
              geomData_->removeCollisionPair (_colPair->first,
                      _colPair->second);
              // previously _colPair = deleteCollisionPair... How to compensate?
              break;
          case RelativeMotion::Constrained:
              hppDout(info, "Disabling collision between "
                  << robot_->geomModel ().getGeometryName(_colPair->first) << " and "
                  << robot_->geomModel ().getGeometryName(_colPair->second));
              res = geomData_->computeCollision (_colPair->first, _colPair->second).fcl_collision_result;
              if (res.isCollision ()) {
                hppDout(warning, "Disabling collision detection between two "
                    "bodies in collision.");
              }
              disabledPairs_.push_back (*_colPair);
              geomData_->removeCollisionPair (_colPair->first, _colPair->second);
              // previously _colPair = deleteCollisionPair... How to compensate?
              break;
          case RelativeMotion::Unconstrained: ++_colPair; break;
          default:
            hppDout (warning, "RelativeMotionType not understood");
            ++_colPair;
            break;
        }
      }
    }

    CollisionValidation::CollisionValidation (const DevicePtr_t& robot) :
      robot_ (robot),
<<<<<<< HEAD
      geomData_ (robot->geomData ()),
=======
      geomData_ (robot->geomDataPtr()),
>>>>>>> f3f81983
      parameterizedPairs_(), disabledPairs_(),
      checkParameterized_(false)
          {}

  } // namespace core
} // namespace hpp<|MERGE_RESOLUTION|>--- conflicted
+++ resolved
@@ -176,11 +176,7 @@
 
     CollisionValidation::CollisionValidation (const DevicePtr_t& robot) :
       robot_ (robot),
-<<<<<<< HEAD
-      geomData_ (robot->geomData ()),
-=======
       geomData_ (robot->geomDataPtr()),
->>>>>>> f3f81983
       parameterizedPairs_(), disabledPairs_(),
       checkParameterized_(false)
           {}
