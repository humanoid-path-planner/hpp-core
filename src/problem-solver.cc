--- conflicted
+++ resolved
@@ -92,14 +92,11 @@
 
       add <ConfigurationShooterBuilder_t> ("BasicConfigurationShooter", BasicConfigurationShooter::create);
 
-<<<<<<< HEAD
-=======
       add <SteeringMethodBuilder_t> ("SteeringMethodStraight", boost::bind(
             static_cast<SteeringMethodStraightPtr_t (*)(const ProblemPtr_t&)>
               (&SteeringMethodStraight::create), _1
             ));
 
->>>>>>> f1fb8409
       // Store path optimization methods in map.
       add <PathOptimizerBuilder_t> ("RandomShortcut",     RandomShortcut::create);
       add <PathOptimizerBuilder_t> ("GradientBased",      pathOptimization::GradientBased::create);
@@ -363,13 +360,6 @@
     void ProblemSolver::initProblem ()
     {
       // Set shooter
-<<<<<<< HEAD
-      problem_->configurationShooter (
-          get <ConfigurationShooterBuilder_t> (configurationShooterType_)
-          (robot_));
-      PathPlannerBuilder_t createPlanner =
-	get <PathPlannerBuilder_t> (pathPlannerType_);
-=======
       problem_->configurationShooter
         (get <ConfigurationShooterBuilder_t> (configurationShooterType_) (robot_));
       // Set steeringMethod
@@ -379,7 +369,6 @@
       problem_->steeringMethod (sm);
       PathPlannerBuilder_t createPlanner =
         get <PathPlannerBuilder_t> (pathPlannerType_);
->>>>>>> f1fb8409
       pathPlanner_ = createPlanner (*problem_, roadmap_);
       /// create Path projector
       PathProjectorBuilder_t createProjector =
@@ -429,35 +418,8 @@
 
     void ProblemSolver::solve ()
     {
-<<<<<<< HEAD
-      // Set shooter
-      problem_->configurationShooter
-        (get <ConfigurationShooterBuilder_t> (configurationShooterType_) (robot_));
-      PathPlannerBuilder_t createPlanner =
-        get <PathPlannerBuilder_t> (pathPlannerType_);
-      pathPlanner_ = createPlanner (*problem_, roadmap_);
-      /// create Path projector
-      PathProjectorBuilder_t createProjector =
-        get <PathProjectorBuilder_t> (pathProjectorType_);
-      // Create a default steering method until we add a steering method
-      // factory.
-      SteeringMethodPtr_t sm (SteeringMethodStraight::create (robot ()));
-      PathProjectorPtr_t pathProjector_ =
-        createProjector (problem_->distance (), sm, pathProjectorTolerance_);
-      problem_->pathProjector (pathProjector_);
-      /// create Path optimizer
-      // Reset init and goal configurations
-      problem_->initConfig (initConf_);
-      problem_->resetGoalConfigs ();
-      for (Configurations_t::const_iterator itConfig =
-	     goalConfigurations_.begin ();
-	   itConfig != goalConfigurations_.end (); ++itConfig) {
-	problem_->addGoalConfig (*itConfig);
-      }
-=======
       initProblem ();
 
->>>>>>> f1fb8409
       PathVectorPtr_t path = pathPlanner_->solve ();
       paths_.push_back (path);
       optimizePath (path);
