//
// Copyright (c) 2014 CNRS
// Authors: Florent Lamiraux
//
// This file is part of hpp-core
// hpp-core is free software: you can redistribute it
// and/or modify it under the terms of the GNU Lesser General Public
// License as published by the Free Software Foundation, either version
// 3 of the License, or (at your option) any later version.
//
// hpp-core is distributed in the hope that it will be
// useful, but WITHOUT ANY WARRANTY; without even the implied warranty
// of MERCHANTABILITY or FITNESS FOR A PARTICULAR PURPOSE.  See the GNU
// General Lesser Public License for more details.  You should have
// received a copy of the GNU Lesser General Public License along with
// hpp-core  If not, see
// <http://www.gnu.org/licenses/>.

#ifndef HPP_CORE_NODE_HH
# define HPP_CORE_NODE_HH

# include <hpp/model/fwd.hh>
# include <hpp/core/fwd.hh>
# include <hpp/core/config.hh>

namespace hpp {
  namespace core {
    /// \addtogroup roadmap
    /// \{

    /// Node of a roadmap
    ///
    /// Stores a configuration.
    class HPP_CORE_DLLAPI Node {
    public:
      typedef std::list <EdgePtr_t> Edges_t;
      /// Constructor
      /// \param configuration configuration stored in the new node
      /// \note A new connected component is created. For consistency, the
      ///       new node is not registered in the connected component.
      Node (const ConfigurationPtr_t& configuration);
      /// Constructor
      /// \param configuration configuration stored in the new node
      /// \param connectedComponent connected component the node belongs to.
      Node (const ConfigurationPtr_t& configuration,
	    ConnectedComponentPtr_t connectedComponent);
      void addOutEdge (EdgePtr_t edge);
      void addInEdge (EdgePtr_t edge);
      /// Store the connected component the node belongs to
      void connectedComponent (const ConnectedComponentPtr_t& cc);
      ConnectedComponentPtr_t connectedComponent () const;
      /// Access to outEdges
      const Edges_t& outEdges () const;
      /// Access to inEdges
      const Edges_t& inEdges () const;
<<<<<<< HEAD
      /// Check whether otherNode is an out-neighbor of this node
      /// Node B is an out-neighbor of node A if node A has an outgoing edge
      /// going to B.
      bool isOutNeighbor (const NodePtr_t& n) const;
      /// Check whether this node is an in-neighbor of otherNode
      /// Node B is an out-neighbor of node A if node A has an ingoing edge
=======
      /// Check whether otherNode is an out-neighbor of this node.
      /// Node B is an out-neighbor of node A if node A has an outgoing edge
      /// going to B.
      bool isOutNeighbor (const NodePtr_t& n) const;
      /// Check whether otherNode is an in-neighbor of this node.
      /// Node B is an in-neighbor of node A if node A has an ingoing edge
>>>>>>> f1fb8409
      /// going to B.
      bool isInNeighbor (const NodePtr_t& n) const;

      ConfigurationPtr_t configuration () const;
      /// Print node in a stream
      std::ostream& print (std::ostream& os) const;
    private:
      ConfigurationPtr_t configuration_;
      Edges_t outEdges_;
      Edges_t inEdges_;
      ConnectedComponentPtr_t connectedComponent_;
    }; // class Node
    std::ostream& operator<< (std::ostream& os, const Node& n);
    /// \}
  } //   namespace core
} // namespace hpp
#endif // HPP_CORE_NODE_HH<|MERGE_RESOLUTION|>--- conflicted
+++ resolved
@@ -53,21 +53,12 @@
       const Edges_t& outEdges () const;
       /// Access to inEdges
       const Edges_t& inEdges () const;
-<<<<<<< HEAD
-      /// Check whether otherNode is an out-neighbor of this node
-      /// Node B is an out-neighbor of node A if node A has an outgoing edge
-      /// going to B.
-      bool isOutNeighbor (const NodePtr_t& n) const;
-      /// Check whether this node is an in-neighbor of otherNode
-      /// Node B is an out-neighbor of node A if node A has an ingoing edge
-=======
       /// Check whether otherNode is an out-neighbor of this node.
       /// Node B is an out-neighbor of node A if node A has an outgoing edge
       /// going to B.
       bool isOutNeighbor (const NodePtr_t& n) const;
       /// Check whether otherNode is an in-neighbor of this node.
       /// Node B is an in-neighbor of node A if node A has an ingoing edge
->>>>>>> f1fb8409
       /// going to B.
       bool isInNeighbor (const NodePtr_t& n) const;
 
