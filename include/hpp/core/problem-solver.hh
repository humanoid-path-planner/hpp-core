--- conflicted
+++ resolved
@@ -90,11 +90,8 @@
       /// Reset the set of goal configurations
       void resetGoalConfigs ();
       /// Set path planner type
-<<<<<<< HEAD
+
       virtual void pathPlannerType (const std::string& type);
-
-=======
-      void pathPlannerType (const std::string& type);
       /// Set configuration shooter type
       void configurationShooterType (const std::string& type);
       /// Add a ConfigurationShooter type
@@ -106,7 +103,7 @@
       {
 	configurationShooterFactory_ [type] = builder;
       }
->>>>>>> a047b298
+
       /// Add a path planner type
       /// \param type name of the new path planner type
       /// \param static method that creates a path planner with a problem
@@ -512,30 +509,22 @@
       typedef std::map <std::string, PathValidationBuilder_t >
 	PathValidationFactory_t;
       /// Map (string , constructor of path projector method)
-<<<<<<< HEAD
-
-=======
-      typedef std::map <std::string, PathProjectorBuilder_t >
-	PathProjectorFactory_t;
+
+
       /// Map (string , constructor of configuration shooter method)
       typedef std::map <std::string, ConfigurationShooterBuilder_t >
-	ConfigurationShooterFactory_t;
->>>>>>> a047b298
+        ConfigurationShooterFactory_t;
+
       /// Robot
 
       /// Shared pointer to initial configuration.
       ConfigurationPtr_t initConf_;
       /// Shared pointer to goal configuration.
       Configurations_t goalConfigurations_;
-<<<<<<< HEAD
-
-=======
-      /// Path planner
-      std::string pathPlannerType_;
+
       /// Configuration shooter
       std::string configurationShooterType_;
-      PathPlannerPtr_t pathPlanner_;
->>>>>>> a047b298
+
       /// Path optimizer
       PathOptimizerTypes_t pathOptimizerTypes_;
       PathOptimizers_t pathOptimizers_;
