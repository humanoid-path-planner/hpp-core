--- conflicted
+++ resolved
@@ -82,18 +82,11 @@
   ConstObjectStdVector_t obstacles;
   hpp::fcl::CollisionGeometryPtr_t box (new hpp::fcl::Box (.2, .4, .6));
   // FIXME this is a bit ugly.
-<<<<<<< HEAD
-  int frame_id = robot->model().addFrame(::pinocchio::Frame("base_link",0,0,Transform3f::Identity(),::pinocchio::BODY));
-  BOOST_CHECK(frame_id>=0);
-  GeomIndex idObj = robot->geomModel().addGeometryObject
-    (::pinocchio::GeometryObject("obstacle", frame_id, 0, box, Transform3f::Identity(), "", vector3_t::Ones()),
-=======
   Transform3f I3; I3.setIdentity();
   int frame_id = robot->model().addFrame(::pinocchio::Frame("base_link",0,0,I3,::pinocchio::BODY));
   BOOST_CHECK(frame_id>=0);
   GeomIndex idObj = robot->geomModel().addGeometryObject
     (::pinocchio::GeometryObject("obstacle", frame_id, 0, box, I3, "", vector3_t::Ones()),
->>>>>>> a7d8894d
      robot->model());
   CollisionObjectPtr_t collObj (new CollisionObject(
         robot->geomModelPtr(), robot->geomDataPtr(), idObj));
